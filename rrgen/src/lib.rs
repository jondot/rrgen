<<<<<<< HEAD
#[cfg(all(feature = "tera", feature = "minijinja"))]
compile_error!("You cannot enable both 'tera' and 'minijinja' at the same time.");

#[cfg(not(any(feature = "tera", feature = "minijinja")))]
compile_error!("You must enable exactly one feature: 'tera' or 'minijinja'.");

use std::path::Path;
=======
use std::path::{Path, PathBuf};
>>>>>>> 6e82ef8d

use regex::Regex;
use serde::Deserialize;
#[cfg(feature = "tera")]
use tera::{Context, Tera};
#[cfg(feature = "minijinja")]
use minijinja::{Environment};
use log::debug;

#[cfg(feature = "tera")]
mod tera_filters;
#[cfg(feature = "minijinja")]
mod minijinja_filters;


pub trait FsDriver {
    /// Write a file
    ///
    /// # Errors
    ///
    /// This function will return an error if it fails
    fn write_file(&self, path: &Path, content: &str) -> Result<()>;

    /// Read a file
    ///
    /// # Errors
    ///
    /// This function will return an error if it fails
    fn read_file(&self, path: &Path) -> Result<String>;

    fn exists(&self, path: &Path) -> bool;
}

pub struct RealFsDriver {}
impl FsDriver for RealFsDriver {
    fn write_file(&self, path: &Path, content: &str) -> Result<()> {
        let dir = path.parent().expect("cannot get folder");
        if !dir.exists() {
            fs_err::create_dir_all(dir)?;
        }
        Ok(fs_err::write(path, content)?)
    }

    fn read_file(&self, path: &Path) -> Result<String> {
        Ok(fs_err::read_to_string(path)?)
    }

    fn exists(&self, path: &Path) -> bool {
        path.exists()
    }
}

pub trait Printer {
    fn overwrite_file(&self, file_to: &Path);
    fn skip_exists(&self, file_to: &Path);
    fn add_file(&self, file_to: &Path);
    fn injected(&self, file_to: &Path);
}
pub struct ConsolePrinter {}
impl Printer for ConsolePrinter {
    fn overwrite_file(&self, file_to: &Path) {
        println!("overwritten: {file_to:?}");
    }

    fn add_file(&self, file_to: &Path) {
        println!("added: {file_to:?}");
    }

    fn injected(&self, file_to: &Path) {
        println!("injected: {file_to:?}");
    }

    fn skip_exists(&self, file_to: &Path) {
        println!("skipped (exists): {file_to:?}");
    }
}

#[derive(Deserialize, Debug, Default, Clone)]
struct FrontMatter {
    to: String,

    #[serde(default)]
    skip_exists: bool,

    #[serde(default)]
    skip_glob: Option<String>,

    #[serde(default)]
    message: Option<String>,

    #[serde(default)]
    injections: Option<Vec<Injection>>,
}

#[derive(Deserialize, Debug, Default, Clone)]
struct Injection {
    into: String,
    content: String,

    #[serde(with = "serde_regex")]
    #[serde(default)]
    skip_if: Option<Regex>,

    #[serde(with = "serde_regex")]
    #[serde(default)]
    before: Option<Regex>,

    #[serde(with = "serde_regex")]
    #[serde(default)]
    before_last: Option<Regex>,

    #[serde(with = "serde_regex")]
    #[serde(default)]
    after: Option<Regex>,

    #[serde(with = "serde_regex")]
    #[serde(default)]
    after_last: Option<Regex>,

    #[serde(with = "serde_regex")]
    #[serde(default)]
    remove_lines: Option<Regex>,

    #[serde(default)]
    prepend: bool,

    #[serde(default)]
    append: bool,
}

#[derive(thiserror::Error, Debug)]
pub enum Error {
    #[error("{0}")]
    Message(String),
    #[cfg(feature = "tera")]
    #[error(transparent)]
    Tera(#[from] tera::Error),
    #[cfg(feature = "minijinja")]
    #[error(transparent)]
    MiniJinja(#[from] minijinja::Error),
    #[error(transparent)]
    IO(#[from] std::io::Error),
    #[error(transparent)]
    Serde(#[from] serde_json::Error),
    #[error(transparent)]
    YAML(#[from] serde_yaml::Error),
    #[error(transparent)]
    Glob(#[from] glob::PatternError),
    #[error(transparent)]
    Any(Box<dyn std::error::Error + Send + Sync>),
}
type Result<T> = std::result::Result<T, Error>;

#[derive(Debug)]
pub enum GenResult {
    Skipped,
    Generated { message: Option<String> },
}

<<<<<<< HEAD
/// Split `input` into chunks according to `---` separator and return a vec of pairs of frontmatter and body.
///
/// # Errors
///
/// This function will return an error if operation fails
fn parse_template(input: &str) -> Result<Vec<(FrontMatter, String)>> {
    let parts: Vec<&str> = input.split("---\n").filter(|&s| !s.trim().is_empty()).collect();

    let parts_split: Result<Vec<(FrontMatter, String)>> = parts.chunks(2)
        .map(|chunk| {
            if chunk.len() != 2 {
                return Err(Error::Message("cannot split document into frontmatter and body".to_string()));
            }
            let fm = chunk[0].trim();
            let body = chunk[1].trim();
            let front_matter: FrontMatter = serde_yaml::from_str(fm)?;
            Ok((front_matter, body.to_string()))
        })
        .collect();

    parts_split
=======
fn parse_template(input: &str) -> Result<(FrontMatter, String)> {
    // normalize line endings
    let input = input.replace("\r\n", "\n");

    let (fm, body) = input.split_once("---\n").ok_or_else(|| {
        Error::Message("cannot split document to frontmatter and body".to_string())
    })?;
    let frontmatter: FrontMatter = serde_yaml::from_str(fm)?;
    Ok((frontmatter, body.to_string()))
>>>>>>> 6e82ef8d
}

pub struct RRgen {
    working_dir: Option<PathBuf>,
    fs: Box<dyn FsDriver>,
    printer: Box<dyn Printer>,
    #[cfg(feature = "tera")]
    pub tera: Tera,
    #[cfg(feature = "minijinja")]
    pub minijinja: Environment<'static>,
}

impl Default for RRgen {
    fn default() -> Self {
        #[cfg(feature = "tera")]
        let mut tera_instance = Tera::default();
        #[cfg(feature = "tera")]
        tera_filters::register_all(&mut tera_instance);

        #[cfg(feature = "minijinja")]
        let mut minijinja = Environment::new();
        #[cfg(feature = "minijinja")]
        minijinja_filters::register_all(&mut minijinja);

        Self {
            working_dir: None,
            fs: Box::new(RealFsDriver {}),
            printer: Box::new(ConsolePrinter {}),
            #[cfg(feature = "tera")]
            tera: tera_instance,
            #[cfg(feature = "minijinja")]
            minijinja,
        }
    }
}

impl RRgen {
    /// Creates a new [`RRgen`] instance with the specified working directory.
    ///
    /// # Example
    /// ```rust
    /// use rrgen::RRgen;
    ///
    /// let rgen = RRgen::with_working_dir("path");
    ///
    /// ```
    #[must_use]
    pub fn with_working_dir<P: AsRef<Path>>(path: P) -> Self {
        Self {
            working_dir: Some(path.as_ref().to_path_buf()),
            ..Default::default()
        }
    }

    /// Generate from a template contained in `input`
    ///
    /// # Errors
    ///
    /// This function will return an error if operation fails
<<<<<<< HEAD
    pub fn generate(&mut self, input: &str, vars: &serde_json::Value) -> Result<GenResult> {
        debug!("generating from template: {input:?}");
        debug!("template vars: {:?}", serde_json::to_string(&vars)?);
        #[cfg(feature = "tera")]{
            let rendered = self.tera.render_str(input, &Context::from_serialize(vars.clone())?)?;
            debug!("rendered: {rendered:?}");
            self.handle_rendered(rendered)
        }
        #[cfg(feature = "minijinja")]{
            let rendered = self.minijinja.render_str(input, vars.clone())?;
            self.handle_rendered(rendered)
        }
    }

    /// Generate from a template added in the template engine given by `name`
    ///
    /// # Errors
    ///
    /// This function will return an error if operation fails
    pub fn generate_by_template_with_name(&mut self, name: &str, vars: &serde_json::Value) -> Result<GenResult> {
        debug!("generating from template with name: {name:?}, vars: {:?}",serde_json::to_string(&vars)?);
        let pretty_vars = serde_json::to_string(&vars)?;

        #[cfg(feature = "tera")]{
            let rendered = self.tera.render_str(name, &Context::from_serialize(vars.clone())?)?;
            debug!("rendered: {rendered:?}");
            self.handle_rendered(rendered)
        }

        #[cfg(feature = "minijinja")]{
            let template = self.minijinja.get_template(name);
            let rendered = template?.render(vars)?;
            self.handle_rendered(rendered)
        }
    }

    /// Add name and template in template engine
    ///
    /// # Errors
    ///
    /// This function will return an error if operation fails
    pub fn add_template(&mut self, name: &str, template: &str) -> Result<()> {

        #[cfg(feature = "tera")]{
            self.tera.add_raw_template(name, template)?
        }
        #[cfg(feature = "minijinja")]{
            self.minijinja.add_template_owned(name.to_string(), template.to_string())?
        }
        Ok(())
    }

    /// Handle rendered string by splitting to pairs of frontmatter and body and then handle frontmatter
    ///
    /// # Errors
    ///
    /// This function will return an error if operation fails
    fn handle_rendered(&mut self, rendered: String) -> Result<GenResult> {
        debug!("rendered: {rendered:?}");
        let parts = parse_template(&rendered)?;
        let messages: Vec<String> = parts.iter()
            .map(|(frontmatter, body)| self.handle_frontmatter_and_body(frontmatter.clone(), body.clone()))
            .collect::<Result<Vec<GenResult>>>()?
            .into_iter()
            .filter_map(|gen_result| {
                if let GenResult::Generated { message: Some(msg) } = gen_result {
                    Some(msg)
                } else {
                    None
                }
            })
            .collect();

        let merged_message = messages.join("\n");
        Ok(GenResult::Generated { message: Some(merged_message) })
    }

    /// Handle frontmatter and body
    ///
    /// # Errors
    ///
    /// This function will return an error if operation fails
    fn handle_frontmatter_and_body(&mut self, frontmatter: FrontMatter, body: String) -> Result<GenResult> {
        let path_to = Path::new(&frontmatter.to);
=======
    pub fn generate(&self, input: &str, vars: &serde_json::Value) -> Result<GenResult> {
        let mut tera = Tera::default();
        tera_filters::register_all(&mut tera);
        let rendered = tera.render_str(input, &Context::from_serialize(vars.clone())?)?;
        let (frontmatter, body) = parse_template(&rendered)?;
>>>>>>> 6e82ef8d

        let path_to = if let Some(working_dir) = &self.working_dir {
            working_dir.join(frontmatter.to)
        } else {
            PathBuf::from(&frontmatter.to)
        };

        if frontmatter.skip_exists && self.fs.exists(&path_to) {
            self.printer.skip_exists(&path_to);
            return Ok(GenResult::Skipped);
        }
        if let Some(skip_glob) = frontmatter.skip_glob {
            if glob::glob(&skip_glob)?.count() > 0 {
                self.printer.skip_exists(&path_to);
                return Ok(GenResult::Skipped);
            }
        }

        if self.fs.exists(&path_to) {
            self.printer.overwrite_file(&path_to);
        } else {
            self.printer.add_file(&path_to);
        }
        // write main file
        self.fs.write_file(&path_to, &body)?;

        // handle injects
        self.handle_injects(frontmatter.injections, frontmatter.message.clone())?;
        Ok(GenResult::Generated {
            message: frontmatter.message.clone(),
        })
    }

    fn handle_injects(&self, injections: Option<Vec<Injection>>, message: Option<String>) -> Result<GenResult> {
        if let Some(injections) = injections {
            for injection in &injections {
                let injection_to = self.working_dir.as_ref().map_or_else(
                    || PathBuf::from(&injection.into),
                    |working_dir| working_dir.join(&injection.into),
                );
                if !self.fs.exists(&injection_to) {
                    return Err(Error::Message(format!(
                        "cannot inject into {}: file does not exist",
                        injection.into,
                    )));
                }

                let file_content = self.fs.read_file(&injection_to)?;
                let content = &injection.content;

                if let Some(skip_if) = &injection.skip_if {
                    if skip_if.is_match(&file_content) {
                        continue;
                    }
                }

                let new_content = if injection.prepend {
                    format!("{content}\n{file_content}")
                } else if injection.append {
                    format!("{file_content}\n{content}")
                } else if let Some(before) = &injection.before {
                    let mut lines = file_content.lines().collect::<Vec<_>>();
                    let pos = lines.iter().position(|ln| before.is_match(ln));
                    if let Some(pos) = pos {
                        lines.insert(pos, content);
                    }
                    lines.join("\n")
                } else if let Some(before_last) = &injection.before_last {
                    let mut lines = file_content.lines().collect::<Vec<_>>();
                    let pos = lines.iter().rposition(|ln| before_last.is_match(ln));
                    if let Some(pos) = pos {
                        lines.insert(pos, content);
                    }
                    lines.join("\n")
                } else if let Some(after) = &injection.after {
                    let mut lines = file_content.lines().collect::<Vec<_>>();
                    let pos = lines.iter().position(|ln| after.is_match(ln));
                    if let Some(pos) = pos {
                        lines.insert(pos + 1, content);
                    }
                    lines.join("\n")
                } else if let Some(after_last) = &injection.after_last {
                    let mut lines = file_content.lines().collect::<Vec<_>>();
                    let pos = lines.iter().rposition(|ln| after_last.is_match(ln));
                    if let Some(pos) = pos {
                        lines.insert(pos + 1, content);
                    }
                    lines.join("\n")
                } else if let Some(remove_lines) = &injection.remove_lines {
                    let lines = file_content
                        .lines()
                        .filter(|line| !remove_lines.is_match(line))
                        .collect::<Vec<_>>();
                    lines.join("\n")
                } else {
                    println!("warning: no injection made");
                    file_content.clone()
                };

                self.fs.write_file(&injection_to, &new_content)?;
                self.printer.injected(&injection_to);
            }
            Ok(GenResult::Generated {
                message: message.clone(),
            })
        } else {
            Ok(GenResult::Skipped)
        }
    }
}


#[cfg(test)]
mod tests {
    use super::*;

    #[test]
    fn test_parse_template() {
        let input = r#"
---
to: file1.txt
message: "File file1.txt was created successfully."
---
print some content #1
---
to: file2.txt
message: "File file2.txt was created successfully."
---
print some content #2
"#;

        let result = parse_template(input).unwrap();
        assert_eq!(result.len(), 2);
        assert_eq!(result[0].0.to, "file1.txt");
        assert_eq!(result[0].1, "print some content #1");
        assert_eq!(result[1].0.to, "file2.txt");
        assert_eq!(result[1].1, "print some content #2");
    }

    #[test]
    fn test_single_header_template_with_split() {
        let input = r#"
---
to: file1.txt
message: "File file1.txt was created successfully."
---
print some content #1
"#;

        let result = parse_template(input).unwrap();
        assert_eq!(result.len(), 1);
        assert_eq!(result[0].0.to, "file1.txt");
        assert_eq!(result[0].1, "print some content #1");
    }

    #[test]
    fn test_single_header_template_without_split() {
        let input = r#"
to: file1.txt
message: "File file1.txt was created successfully."
---
print some content #1
"#;

        let result = parse_template(input).unwrap();
        assert_eq!(result.len(), 1);
        assert_eq!(result[0].0.to, "file1.txt");
        assert_eq!(result[0].1, "print some content #1");
    }


    #[test]
    fn test_parse_template_with_error() {
        let input = r#"
---
to: ./file1.txt
message: "File file1.txt was created successfully."
---
print some content
--- incomplete header
"#;

        let result = parse_template(input);
        assert!(result.is_err());
    }
}<|MERGE_RESOLUTION|>--- conflicted
+++ resolved
@@ -1,14 +1,10 @@
-<<<<<<< HEAD
 #[cfg(all(feature = "tera", feature = "minijinja"))]
 compile_error!("You cannot enable both 'tera' and 'minijinja' at the same time.");
 
 #[cfg(not(any(feature = "tera", feature = "minijinja")))]
 compile_error!("You must enable exactly one feature: 'tera' or 'minijinja'.");
 
-use std::path::Path;
-=======
 use std::path::{Path, PathBuf};
->>>>>>> 6e82ef8d
 
 use regex::Regex;
 use serde::Deserialize;
@@ -168,13 +164,15 @@
     Generated { message: Option<String> },
 }
 
-<<<<<<< HEAD
 /// Split `input` into chunks according to `---` separator and return a vec of pairs of frontmatter and body.
 ///
 /// # Errors
 ///
 /// This function will return an error if operation fails
 fn parse_template(input: &str) -> Result<Vec<(FrontMatter, String)>> {
+    // normalize line endings
+    let input = input.replace("\r\n", "\n");
+
     let parts: Vec<&str> = input.split("---\n").filter(|&s| !s.trim().is_empty()).collect();
 
     let parts_split: Result<Vec<(FrontMatter, String)>> = parts.chunks(2)
@@ -190,17 +188,6 @@
         .collect();
 
     parts_split
-=======
-fn parse_template(input: &str) -> Result<(FrontMatter, String)> {
-    // normalize line endings
-    let input = input.replace("\r\n", "\n");
-
-    let (fm, body) = input.split_once("---\n").ok_or_else(|| {
-        Error::Message("cannot split document to frontmatter and body".to_string())
-    })?;
-    let frontmatter: FrontMatter = serde_yaml::from_str(fm)?;
-    Ok((frontmatter, body.to_string()))
->>>>>>> 6e82ef8d
 }
 
 pub struct RRgen {
@@ -260,7 +247,6 @@
     /// # Errors
     ///
     /// This function will return an error if operation fails
-<<<<<<< HEAD
     pub fn generate(&mut self, input: &str, vars: &serde_json::Value) -> Result<GenResult> {
         debug!("generating from template: {input:?}");
         debug!("template vars: {:?}", serde_json::to_string(&vars)?);
@@ -345,13 +331,6 @@
     /// This function will return an error if operation fails
     fn handle_frontmatter_and_body(&mut self, frontmatter: FrontMatter, body: String) -> Result<GenResult> {
         let path_to = Path::new(&frontmatter.to);
-=======
-    pub fn generate(&self, input: &str, vars: &serde_json::Value) -> Result<GenResult> {
-        let mut tera = Tera::default();
-        tera_filters::register_all(&mut tera);
-        let rendered = tera.render_str(input, &Context::from_serialize(vars.clone())?)?;
-        let (frontmatter, body) = parse_template(&rendered)?;
->>>>>>> 6e82ef8d
 
         let path_to = if let Some(working_dir) = &self.working_dir {
             working_dir.join(frontmatter.to)
